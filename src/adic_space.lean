--- conflicted
+++ resolved
@@ -19,95 +19,6 @@
 section topological_ring
 variables {R : Type*} [comm_ring R] [topological_space R] [topological_ring R]  
 
-<<<<<<< HEAD
-=======
-variables (R : Type*) [comm_ring R] [topological_space R] [topological_ring R]  
-
-def nhd_zero := (nhds (0 : R)).sets
-variable {R}
-lemma nhd_zero_symmetric {V : set R} : V ∈ nhd_zero R →  (λ a, -a) '' V ∈ nhd_zero R :=
-begin
-  intro H,
-  have := continuous.tendsto (topological_add_group.continuous_neg R) 0,
-  rw (show (λ (a : R), -a) 0 = 0, by simp) at this,
-  have almost:= this H,
-  have aux : { r : R | -r ∈ V } = (λ a, -a) '' V, by simp[set.image, neg_eq_iff_neg_eq],
-  simpa [filter.mem_map, aux] using almost
-end
-
--- peredicates we need for topological rings
-
--- Following is copy-pasted from t2_space class.
--- We need to think whether we could directly use that class
-definition is_hausdorff (α : Type*) [topological_space α] : Prop := 
-  ∀x y, x ≠ y → ∃u v : set α, is_open u ∧ is_open v ∧ x ∈ u ∧ y ∈ v ∧ u ∩ v = ∅
-
-
-open filter lattice
-lemma half_nhd {α : Type*} [topological_space α] [add_group α] [topological_add_group α] (U ∈ (nhds (0 : α)).sets) : 
-  ∃ V ∈ (nhds (0 : α)).sets, ∀ v w ∈ V, v + w ∈ U :=
-/- Here is the story : by continuity of addition, and because 0 + 0 = 0,
-   (+)⁻¹(U) is a neighborhood of (0, 0). Hence it contains some V₁ × V₂. Then set V = V₁ ∩ V₂ -/
-begin
-  have nhdb_in_prod : ((λ a : α × α, a.1+a.2)⁻¹' U) ∈ (nhds ((0, 0) : α × α)).sets,
-    by apply tendsto_add' ; simp [H],
-  rw nhds_prod_eq at nhdb_in_prod,
-  rcases mem_prod_iff.1 nhdb_in_prod with ⟨V₁, H₁, V₂, H₂, H⟩,
-  have H12: V₁ ∩ V₂ ∈ (nhds (0 : α)).sets := inter_mem_sets H₁ H₂,    
-  existsi [(V₁ ∩ V₂), H12],
-  intros v w Hv Hw,
-  have : (v,w) ∈ set.prod V₁ V₂, by finish,
-  simpa using H this
-end
-
-
-instance toplogical_ring.to_uniform_space : uniform_space R := 
-uniform_space.of_core { 
-  uniformity  := (⨅ U ∈ nhd_zero R, principal {p : R×R | p.2 - p.1 ∈ U}),
-  refl        := begin simp, intros i H r, exact mem_of_nhds H end,
-  symm        := tendsto_infi.2 $ assume V, tendsto_infi.2 $ assume h,
-    tendsto_infi' ((λ r, -r) '' V)
-      begin 
-        simp [nhd_zero_symmetric h],
-        unfold tendsto,
-        rw map_principal,
-        have H : prod.swap '' {p : R × R | ∃ (x : R), x ∈ V ∧ -x = p.snd + -p.fst} = {p : R × R | p.snd - p.fst ∈ V},
-        begin 
-          rw set.image_swap_eq_preimage_swap,
-          ext p,
-          cases p with r1 r2,
-          change (∃ x, x ∈ V ∧ -x = r1 - r2) ↔ (r2 - r1 ∈ V),
-          have : ∀ x, -x = r1 - r2 ↔ x = r2 - r1,
-            by intro x; rw [neg_eq_iff_neg_eq, eq_comm]; simp,
-          simp only [this], simp
-      end,
-      simp [H],                           
-    end,
-  comp        := le_infi $ assume V, le_infi $ assume H, 
-    begin
-      rcases half_nhd V H with ⟨U, ⟨h, h'⟩⟩,
-      have comprel : comp_rel {p : R × R | p.snd - p.fst ∈ U} {p : R × R | p.snd - p.fst ∈ U} ⊆ {p : R × R | p.snd - p.fst ∈ V},
-      begin
-        intros p p_comp_rel,
-        rcases p_comp_rel with ⟨z, ⟨Hz1, Hz2⟩⟩,
-        simpa using h' _ _ Hz1 Hz2,
-      end,
-      replace comprel : principal (comp_rel {p : R × R | p.snd - p.fst ∈ U} {p : R × R | p.snd - p.fst ∈ U}) ≤ principal {p : R × R | p.snd - p.fst ∈ V},
-        simpa using comprel,
-      apply lift'_le,
-      swap,
-      exact comprel,
-      apply mem_infi_sets U,
-      apply mem_infi_sets h,
-      simp
-    end }
-
-variable (R)
-/-- Wedhorn Definition 5.31 page 38 -/
-definition is_complete : Prop := is_hausdorff R ∧ ∀ {f:filter R}, cauchy f → ∃x, f ≤ nhds x
-
-variable {R}
->>>>>>> f58714a6
 /-- Wedhorn Definition 5.27 page 36 -/
 definition is_bounded 
   (B : set R) : Prop := ∀ U ∈ (nhds (0 :R)).sets, ∃ V ∈ (nhds (0 :R)).sets, ∀ v ∈ V, ∀ b ∈ B, v*b ∈ U
