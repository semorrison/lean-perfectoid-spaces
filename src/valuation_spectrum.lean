--- conflicted
+++ resolved
@@ -37,13 +37,7 @@
   letI Hφ : is_group_hom φ :=
   { mul := λ a b,finsupp.prod_add_index (λ a,rfl) Hprod,
   },
-<<<<<<< HEAD
-  let N := is_group_hom.ker φ,
   exact group.quotient_group (is_group_hom.ker φ) 
-=======
-  
-  exact quotient_group (is_group_hom.ker φ)
->>>>>>> b9537275
 end 
 
 instance valuation.minimal_value_group_is_linear_ordered_comm_group
